--- conflicted
+++ resolved
@@ -1,9 +1,6 @@
 import { FastifyInstance } from 'fastify';
-<<<<<<< HEAD
-import { bookings, payments, rooms } from '../models/schema';
-=======
+
 import { bookings, hotels, payments, rooms } from '../models/schema';
->>>>>>> 72dc81c4
 import { eq, and, not, between, or, sql } from 'drizzle-orm';
 import { v4 as uuidv4 } from 'uuid';
 import Razorpay from 'razorpay';
